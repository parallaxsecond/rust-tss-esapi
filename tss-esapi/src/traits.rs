--- conflicted
+++ resolved
@@ -179,11 +179,6 @@
 
 // Make the macros usable outside of the module.
 pub(crate) use impl_marshall_trait;
-<<<<<<< HEAD
-#[allow(unused_imports)]
-pub(crate) use impl_mu_aliases;
-=======
->>>>>>> 3ccaba0a
 pub(crate) use impl_mu_complex;
 pub(crate) use impl_mu_simple;
 pub(crate) use impl_mu_standard;
